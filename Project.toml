--- conflicted
+++ resolved
@@ -15,11 +15,6 @@
 StaticArrays = "90137ffa-7385-5640-81b9-e52037218182"
 
 [compat]
-<<<<<<< HEAD
-Requires = "1.0"
-NearestNeighbors = "0.4"
-julia = "1.4"
-=======
 julia = "^1.4"
 NearestNeighbors = "^0.4"
 LinearMaps = "^2.6"
@@ -27,7 +22,6 @@
 StaticArrays = "^0.12"
 ProgressMeter = "^1.2"
 OffsetArrays = "^1.0"
->>>>>>> 7ecb7b24
 
 [extras]
 Test = "8dfed614-e22c-5e08-85e1-65c5234f0b40"
