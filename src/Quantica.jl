module Quantica

# Use README as the docstring of the module:
using Base.Threads: Iterators
@doc read(joinpath(dirname(@__DIR__), "README.md"), String) Quantica

<<<<<<< HEAD
using StaticArrays
using NearestNeighbors
using SparseArrays
using LinearAlgebra
using ProgressMeter
using Random
using SuiteSparse
using FunctionWrappers: FunctionWrapper
=======
using Requires

function __init__()
      @require GLMakie = "e9467ef8-e4e7-5192-8a1a-b1aee30e663a" include("plot_makie.jl")
      @require VegaLite = "112f6efa-9a02-5b7d-90c0-432ed331239a" include("plot_vegalite.jl")
end

using StaticArrays, NearestNeighbors, SparseArrays, LinearAlgebra, OffsetArrays,
      ProgressMeter, Random, SuiteSparse

>>>>>>> 4d7728ae
using ExprTools
using SparseArrays: getcolptr, AbstractSparseMatrix, AbstractSparseMatrixCSC
using Statistics: mean

export sublat, lattice, dims, supercell, bravais_matrix, siteindices, sitepositions,
       hopping, onsite, @onsite!, @hopping!, @block!, parameters, neighbors,
       ket, ketmodel, randomkets, basiskets,
       hamiltonian, parametric, bloch, bloch!, similarmatrix,
       flatten, unflatten, orbitalstructure, wrap, transform, translate, combine,
       spectrum, band, mesh, isometric, splitbands,
       vertices, minima, maxima, gapedge, gap, isinband,
       energies, states, degeneracy,
       momentaKPM, dosKPM, averageKPM, densityKPM, bandrangeKPM,
       greens, greensolver, Schur1D

export LatticePresets, LP, RegionPresets, RP, EigensolverPresets, EP #, HamiltonianPresets, HP
export @SMatrix, @SVector, SMatrix, SVector, SA
export ishermitian, I

include("types.jl")
include("iterators.jl")
include("selector.jl")
include("lattice.jl")
include("model.jl")
include("builders.jl")
include("hamiltonian.jl")
include("supercell.jl")
include("transform.jl")
include("apply.jl")
# include("ket.jl")
include("mesh.jl")
include("band.jl")
# include("KPM.jl")
# include("effective.jl")
# include("greens.jl")
include("sanitize.jl")
include("show.jl")
include("tools.jl")
include("convert.jl")

include("presets/lattices.jl")
include("presets/regions.jl")
include("presets/eigensolvers.jl")
# include("presets/hamiltonians.jl")

# include("precompile.jl")

end<|MERGE_RESOLUTION|>--- conflicted
+++ resolved
@@ -1,10 +1,8 @@
 module Quantica
 
-# Use README as the docstring of the module:
 using Base.Threads: Iterators
-@doc read(joinpath(dirname(@__DIR__), "README.md"), String) Quantica
+# @doc read(joinpath(dirname(@__DIR__), "README.md"), String) Quantica
 
-<<<<<<< HEAD
 using StaticArrays
 using NearestNeighbors
 using SparseArrays
@@ -13,18 +11,6 @@
 using Random
 using SuiteSparse
 using FunctionWrappers: FunctionWrapper
-=======
-using Requires
-
-function __init__()
-      @require GLMakie = "e9467ef8-e4e7-5192-8a1a-b1aee30e663a" include("plot_makie.jl")
-      @require VegaLite = "112f6efa-9a02-5b7d-90c0-432ed331239a" include("plot_vegalite.jl")
-end
-
-using StaticArrays, NearestNeighbors, SparseArrays, LinearAlgebra, OffsetArrays,
-      ProgressMeter, Random, SuiteSparse
-
->>>>>>> 4d7728ae
 using ExprTools
 using SparseArrays: getcolptr, AbstractSparseMatrix, AbstractSparseMatrixCSC
 using Statistics: mean
