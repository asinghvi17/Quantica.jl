############################################################################################
# tools
#region

function darken(rgba::RGBAf, v = 0.66)
    r = max(0, min(rgba.r * (1 - v), 1))
    g = max(0, min(rgba.g * (1 - v), 1))
    b = max(0, min(rgba.b * (1 - v), 1))
    RGBAf(r,g,b,rgba.alpha)
end

darken(colors::Vector, v = 0.66) = darken.(colors, Ref(v))

transparent(rgba::RGBAf, v = 0.5) = RGBAf(rgba.r, rgba.g, rgba.b, rgba.alpha * v)

maybedim(color, dn, dimming) = iszero(dn) ? color : transparent(color, 1 - dimming)

dnshell(::Lattice{<:Any,<:Any,L}, span = -1:1) where {L} =
    sort!(vec(SVector.(Iterators.product(ntuple(_ -> span, Val(L))...))), by = norm)

ishidden(s, plot::Union{PlotLattice,PlotBands}) = ishidden(s, plot[:hide][])
ishidden(s, ::Nothing) = false
ishidden(s::Symbol, hide::Symbol) = s === hide
ishidden(s::Symbol, hides::Tuple) = s in hides
ishidden(ss, hides) = any(s -> ishidden(s, hides), ss)

normalize_range(c::T, (min, max)) where {T} = min ≈ max ? T(c) : T((c - min)/(max - min))

jointextrema(v, v´) = min(minimum(v; init = 0f0), minimum(v´; init = 0f0)), max(maximum(v; init = 0f0), maximum(v´; init = 0f0))

safeextrema(v::Missing) = (Float32(0), Float32(1))
safeextrema(v) = isempty(v) ? (Float32(0), Float32(1)) : extrema(v)

function empty_fig_axis_2D(default_figure, default_axis2D; axis = (;), figure = (;), kw...)
    fig = Figure(; default_figure..., figure...)
    ax = Axis(fig[1,1]; default_axis2D..., axis...)
<<<<<<< HEAD
    tight_ticklabel_spacing!(ax) # Workaround for Makie issue #3009
=======
    tight_ticklabel_spacing!(ax)  # Workaround for Makie issue #3009
>>>>>>> b47afaef
    return fig, ax
end

function empty_fig_axis_3D(default_figure, default_axis3D, default_lscene; fancyaxis = true, axis = (;), figure = (;), kw...)
    fig = Figure(; default_figure..., figure...)
    ax = fancyaxis ?
        LScene(fig[1,1]; default_lscene..., axis...) :
        Axis3(fig[1,1]; default_axis3D..., axis...)
    return fig, ax
end

has_transparencies(x::Real) = !(x ≈ 1)
has_transparencies(::Missing) = false
has_transparencies(x) = true

#endregion<|MERGE_RESOLUTION|>--- conflicted
+++ resolved
@@ -34,11 +34,7 @@
 function empty_fig_axis_2D(default_figure, default_axis2D; axis = (;), figure = (;), kw...)
     fig = Figure(; default_figure..., figure...)
     ax = Axis(fig[1,1]; default_axis2D..., axis...)
-<<<<<<< HEAD
-    tight_ticklabel_spacing!(ax) # Workaround for Makie issue #3009
-=======
     tight_ticklabel_spacing!(ax)  # Workaround for Makie issue #3009
->>>>>>> b47afaef
     return fig, ax
 end
 
